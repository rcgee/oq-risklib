--- conflicted
+++ resolved
@@ -26,14 +26,8 @@
 from openquake.hazardlib.geo import geodetic
 
 from openquake.baselib import general
-<<<<<<< HEAD
-from openquake.commonlib import readinput, datastore
-from openquake.commonlib.calculators.calc import expand
+from openquake.commonlib import readinput, datastore, logictree
 from openquake.commonlib.parallel import apply_reduce, DummyMonitor
-=======
-from openquake.commonlib import readinput, datastore, logictree
-from openquake.commonlib.parallel import apply_reduce, DummyMonitor, executor
->>>>>>> e404d7dc
 from openquake.risklib import riskinput
 
 get_taxonomy = operator.attrgetter('taxonomy')
@@ -329,19 +323,11 @@
 # this is used by scenario_risk and scenario_damage
 def compute_gmfs(calc):
     """
-<<<<<<< HEAD
     :param calc: a ScenarioDamage or ScenarioRisk calculator
-    :returns: riskinputs
+    :returns: a dictionary key -> gmf matrix of shape (N, R)
     """
     logging.info('Computing the GMFs')
     haz_out = get_pre_calculator(calc).datastore
-    gmfs_by_trt_gsim = expand(haz_out['gmfs_by_trt_gsim'], haz_out['sites'])
-=======
-    :returns: a dictionary key -> gmf matrix of shape (N, R)
-    """
-    logging.info('Computing the GMFs')
-    haz_out, hcalc = get_hazard(calc)
->>>>>>> e404d7dc
 
     logging.info('Preparing the risk input')
     sites = haz_out['sites']
