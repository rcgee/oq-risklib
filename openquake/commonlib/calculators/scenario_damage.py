--- conflicted
+++ resolved
@@ -101,22 +101,12 @@
                     dd_taxo.append(
                         DmgDistPerTaxonomy(key, dmg_state, mean, std))
             elif key_type == 'asset':
-<<<<<<< HEAD
-                # values are mean and stddev, at D x 2 matrix
-                for dmg_state, mean_std in zip(dmg_states, values):
+                means, stddevs = values
+                for dmg_state, mean, std in zip(dmg_states, means, stddevs):
                     dd_asset.append(
                         DmgDistPerAsset(
                             ExposureData(key.id, Site(*key.location)),
-                            dmg_state, mean_std[0], mean_std[1]))
-=======
-                means, stddevs = values
-                for dmg_state, mean, std in zip(dmg_states, means, stddevs):
-                    site = Site(*key.location)
-                    dd_asset.append(
-                        DmgDistPerAsset(
-                            ExposureData(key.id, site),
                             dmg_state, mean, std))
->>>>>>> 753cd7cf
         dd_total = []
         for dmg_state, total in zip(dmg_states, totals.T):
             mean, std = scientific.mean_std(total)
