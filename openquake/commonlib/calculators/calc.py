#  -*- coding: utf-8 -*-
#  vim: tabstop=4 shiftwidth=4 softtabstop=4

#  Copyright (c) 2014, GEM Foundation

#  OpenQuake is free software: you can redistribute it and/or modify it
#  under the terms of the GNU Affero General Public License as published
#  by the Free Software Foundation, either version 3 of the License, or
#  (at your option) any later version.

#  OpenQuake is distributed in the hope that it will be useful,
#  but WITHOUT ANY WARRANTY; without even the implied warranty of
#  MERCHANTABILITY or FITNESS FOR A PARTICULAR PURPOSE.  See the
#  GNU General Public License for more details.

#  You should have received a copy of the GNU Affero General Public License
#  along with OpenQuake.  If not, see <http://www.gnu.org/licenses/>.

import collections
import itertools
import operator
import random

import numpy

from openquake.hazardlib.imt import from_string
from openquake.hazardlib.calc import gmf, filters
from openquake.hazardlib.site import SiteCollection
from openquake.baselib.general import AccumDict
from openquake.commonlib.readinput import \
    get_gsims, get_rupture, get_correl_model, get_imts


MAX_INT = 2 ** 31 - 1  # this is used in the random number generator
# in this way even on 32 bit machines Python will not have to convert
# the generated seed into a long integer

<<<<<<< HEAD
# ############## utilities for the classical calculator ############### #
=======
# ############## utilities for the classical calculator ############## #
>>>>>>> 363b5353

SourceRuptureSites = collections.namedtuple(
    'SourceRuptureSites',
    'source rupture sites')


def gen_ruptures(sources, site_coll, maximum_distance, monitor):
    """
    Yield (source, rupture, affected_sites) for each rupture
    generated by the given sources.

    :param sources: a sequence of sources
    :param site_coll: a SiteCollection instance
    :param maximum_distance: the maximum distance
    :param monitor: a Monitor object
    """
    filtsources_mon = monitor.copy('filtering sources')
    genruptures_mon = monitor.copy('generating ruptures')
    filtruptures_mon = monitor.copy('filtering ruptures')
    for src in sources:
        with filtsources_mon:
            s_sites = src.filter_sites_by_distance_to_source(
                maximum_distance, site_coll)
            if s_sites is None:
                continue

        with genruptures_mon:
            ruptures = list(src.iter_ruptures())
        if not ruptures:
            continue

        for rupture in ruptures:
            with filtruptures_mon:
                r_sites = filters.filter_sites_by_distance_to_rupture(
                    rupture, maximum_distance, s_sites)
                if r_sites is None:
                    continue
            yield SourceRuptureSites(src, rupture, r_sites)
    filtsources_mon.flush()
    genruptures_mon.flush()
    filtruptures_mon.flush()


def gen_ruptures_for_site(site, sources, maximum_distance, monitor):
    """
    Yield source, <ruptures close to site>

    :param site: a Site object
    :param sources: a sequence of sources
    :param monitor: a Monitor object
    """
    source_rupture_sites = gen_ruptures(
        sources, SiteCollection([site]), maximum_distance, monitor)
    for src, rows in itertools.groupby(
            source_rupture_sites, key=operator.attrgetter('source')):
        yield src, [row.rupture for row in rows]


# ############## utilities for the scenario calculators ############### #


def calc_gmfs_fast(oqparam, sitecol):
    """
    Build all the ground motion fields for the whole site collection in
    a single step.
    """
    max_dist = oqparam.maximum_distance
    correl_model = get_correl_model(oqparam)
    seed = getattr(oqparam, 'random_seed', 42)
    imts = get_imts(oqparam)
    [gsim] = get_gsims(oqparam)
    trunc_level = getattr(oqparam, 'truncation_level', None)
    n_gmfs = getattr(oqparam, 'number_of_ground_motion_fields', 1)
    rupture = get_rupture(oqparam)
    res = gmf.ground_motion_fields(
        rupture, sitecol, imts, gsim,
        trunc_level, n_gmfs, correl_model,
        filters.rupture_site_distance_filter(max_dist), seed)
    return {str(imt): matrix for imt, matrix in res.iteritems()}


def calc_gmfs(oqparam, sitecol):
    """
    Build all the ground motion fields for the whole site collection
    """
    correl_model = get_correl_model(oqparam)
    rnd = random.Random()
    rnd.seed(getattr(oqparam, 'random_seed', 42))
    imts = get_imts(oqparam)
    [gsim] = get_gsims(oqparam)
    trunc_level = getattr(oqparam, 'truncation_level', None)
    n_gmfs = getattr(oqparam, 'number_of_ground_motion_fields', 1)
    rupture = get_rupture(oqparam)
    computer = gmf.GmfComputer(rupture, sitecol, imts, gsim, trunc_level,
                               correl_model)
    seeds = [rnd.randint(0, MAX_INT) for _ in xrange(n_gmfs)]
    res = AccumDict()  # imt -> gmf
    for seed in seeds:
        for imt, gmfield in computer.compute(seed):
            res += {imt: [gmfield]}
    # res[imt] is a matrix R x N
    return {imt: numpy.array(matrix).T for imt, matrix in res.iteritems()}

# ######################### hazard maps ################################### #

# cutoff value for the poe
EPSILON = 1E-30


def compute_hazard_maps(curves, imls, poes):
    """
    Given a set of hazard curve poes, interpolate a hazard map at the specified
    ``poe``.

    :param curves:
        2D array of floats. Each row represents a curve, where the values
        in the row are the PoEs (Probabilities of Exceedance) corresponding to
        ``imls``. Each curve corresponds to a geographical location.
    :param imls:
        Intensity Measure Levels associated with these hazard ``curves``. Type
        should be an array-like of floats.
    :param poes:
        Value(s) on which to interpolate a hazard map from the input
        ``curves``. Can be an array-like or scalar value (for a single PoE).
    """
    curves = numpy.array(curves)
    poes = numpy.array(poes)

    if len(poes.shape) == 0:
        # `poes` was passed in as a scalar;
        # convert it to 1D array of 1 element
        poes = poes.reshape(1)

    if len(curves.shape) == 1:
        # `curves` was passed as 1 dimensional array, there is a single site
        curves = curves.reshape((1,) + curves.shape)  # 1 x L

    result = []
    imls = numpy.log(numpy.array(imls[::-1]))

    for curve in curves:
        # the hazard curve, having replaced the too small poes with EPSILON
        curve_cutoff = [max(poe, EPSILON) for poe in curve[::-1]]
        hmap_val = []
        for poe in poes:
            # special case when the interpolation poe is bigger than the
            # maximum, i.e the iml must be smaller than the minumum
            if poe > curve_cutoff[-1]:  # the greatest poes in the curve
                # extrapolate the iml to zero as per
                # https://bugs.launchpad.net/oq-engine/+bug/1292093
                # a consequence is that if all poes are zero any poe > 0
                # is big and the hmap goes automatically to zero
                hmap_val.append(0)
            else:
                # exp-log interpolation, to reduce numerical errors
                # see https://bugs.launchpad.net/oq-engine/+bug/1252770
                val = numpy.exp(
                    numpy.interp(
                        numpy.log(poe), numpy.log(curve_cutoff), imls))
                hmap_val.append(val)

        result.append(hmap_val)
    return numpy.array(result).transpose()


<<<<<<< HEAD
def make_uhs(maps):
    """
    Make Uniform Hazard Spectra curves for each location.

    It is assumed that the `lons` and `lats` for each of the ``maps`` are
    uniform.

    :param maps:
        A dictionary IMT -> array with shape P x N, where N is the number of
        sites and P is the number of poes in the hazard maps
    :returns:
        an array N x I x P where I the number of intensity measure types of
        kind SA (with PGA = SA(0)), containing the hazard maps
    """
    sorted_imts = map(str, sorted(
        from_string(imt) for imt in maps
        if imt.startswith('SA') or imt == 'PGA'))
    hmaps = numpy.array([maps[imt] for imt in sorted_imts])  # I * P * N
    return hmaps.transpose(2, 0, 1)  # N * I * P
=======
###########################  GMF->curves ######################################

# NB (MS): the approach used here will not work for non-poissonian models
def gmvs_to_haz_curve(gmvs, imls, invest_time, duration):
    """
    Given a set of ground motion values (``gmvs``) and intensity measure levels
    (``imls``), compute hazard curve probabilities of exceedance.

    :param gmvs:
        A list of ground motion values, as floats.
    :param imls:
        A list of intensity measure levels, as floats.
    :param float invest_time:
        Investigation time, in years. It is with this time span that we compute
        probabilities of exceedance.

        Another way to put it is the following. When computing a hazard curve,
        we want to answer the question: What is the probability of ground
        motion meeting or exceeding the specified levels (``imls``) in a given
        time span (``invest_time``).
    :param float duration:
        Time window during which GMFs occur. Another was to say it is, the
        period of time over which we simulate ground motion occurrences.

        NOTE: Duration is computed as the calculation investigation time
        multiplied by the number of stochastic event sets.

    :returns:
        Numpy array of PoEs (probabilities of exceedance).
    """
    # convert to numpy array and redimension so that it can be broadcast with
    # the gmvs for computing PoE values; there is a gmv for each rupture
    # here is an example: imls = [0.03, 0.04, 0.05], gmvs=[0.04750576]
    # => num_exceeding = [1, 1, 0] coming from 0.04750576 > [0.03, 0.04, 0.05]
    imls = numpy.array(imls).reshape((len(imls), 1))
    num_exceeding = numpy.sum(numpy.array(gmvs) >= imls, axis=1)
    poes = 1 - numpy.exp(- (invest_time / duration) * num_exceeding)
    return poes
>>>>>>> 363b5353


# ################## utilities for classical calculators ################ #

def agg_prob(acc, prob):
    """
    Aggregation function for probabilities.

    :param acc: the accumulator
    :param prob: the probability (can be an array or more)

    In particular::

       agg_prob(acc, 0) = acc
       agg_prob(acc, 1) = 1
       agg_prob(0, prob) = prob
       agg_prob(1, prob) = 1
       agg_prob(acc, prob) = agg_prob(prob, acc)

       agg_prob(acc, eps) =~ acc + eps for eps << 1
    """
    return 1. - (1. - prob) * (1. - acc)


def data_by_imt(dict_of_dict_arrays, imtls, n_sites):
    """
    Convert a dictionary key -> imt -> [value ...] into a dictionary
    imt -> array([key -> value ...])
    """
    dic = {}
    for imt in imtls:
        res = numpy.array([{} for _ in xrange(n_sites)])
        for k, dic in dict_of_dict_arrays.iteritems():
            for i, curve in enumerate(dic[imt]):
                res[i][k] = curve
        dic[imt] = res
    return dic<|MERGE_RESOLUTION|>--- conflicted
+++ resolved
@@ -35,11 +35,7 @@
 # in this way even on 32 bit machines Python will not have to convert
 # the generated seed into a long integer
 
-<<<<<<< HEAD
 # ############## utilities for the classical calculator ############### #
-=======
-# ############## utilities for the classical calculator ############## #
->>>>>>> 363b5353
 
 SourceRuptureSites = collections.namedtuple(
     'SourceRuptureSites',
@@ -205,27 +201,6 @@
     return numpy.array(result).transpose()
 
 
-<<<<<<< HEAD
-def make_uhs(maps):
-    """
-    Make Uniform Hazard Spectra curves for each location.
-
-    It is assumed that the `lons` and `lats` for each of the ``maps`` are
-    uniform.
-
-    :param maps:
-        A dictionary IMT -> array with shape P x N, where N is the number of
-        sites and P is the number of poes in the hazard maps
-    :returns:
-        an array N x I x P where I the number of intensity measure types of
-        kind SA (with PGA = SA(0)), containing the hazard maps
-    """
-    sorted_imts = map(str, sorted(
-        from_string(imt) for imt in maps
-        if imt.startswith('SA') or imt == 'PGA'))
-    hmaps = numpy.array([maps[imt] for imt in sorted_imts])  # I * P * N
-    return hmaps.transpose(2, 0, 1)  # N * I * P
-=======
 ###########################  GMF->curves ######################################
 
 # NB (MS): the approach used here will not work for non-poissonian models
@@ -264,10 +239,30 @@
     num_exceeding = numpy.sum(numpy.array(gmvs) >= imls, axis=1)
     poes = 1 - numpy.exp(- (invest_time / duration) * num_exceeding)
     return poes
->>>>>>> 363b5353
 
 
 # ################## utilities for classical calculators ################ #
+
+def make_uhs(maps):
+    """
+    Make Uniform Hazard Spectra curves for each location.
+
+    It is assumed that the `lons` and `lats` for each of the ``maps`` are
+    uniform.
+
+    :param maps:
+        A dictionary IMT -> array with shape P x N, where N is the number of
+        sites and P is the number of poes in the hazard maps
+    :returns:
+        an array N x I x P where I the number of intensity measure types of
+        kind SA (with PGA = SA(0)), containing the hazard maps
+    """
+    sorted_imts = map(str, sorted(
+        from_string(imt) for imt in maps
+        if imt.startswith('SA') or imt == 'PGA'))
+    hmaps = numpy.array([maps[imt] for imt in sorted_imts])  # I * P * N
+    return hmaps.transpose(2, 0, 1)  # N * I * P
+
 
 def agg_prob(acc, prob):
     """
