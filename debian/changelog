  [Michele Simionato]
<<<<<<< HEAD
  * Fixed a bug in the avg_losses for the event based risk calculator
=======
  * Exported information about the realizations into a csv file
>>>>>>> 10ed74c8
  * Ported the disaggregation calculator to oq-lite
  * Added IMT information in the hazard curve XML exporter
  * Fixed a small bug in classical_damage for steps_per_interval = 1

python-oq-risklib (0.10.0-0~precise01) precise; urgency=low

  [Michele Simionato]
  * Ported the classical_bcr calculator to oq-lite
  * Added a check on the uniform_hazard_spectra parameter depending on the IMTs
  * Fixed a sorting error in the CSV exporters by asset
  * Fully ported the classical_risk calculator to oq-lite
  * Removed the (unused and experimental) loss fractions functionality from
    the classical_risk calculator
  * Added a check for the case of no assets within the region
  * Fixed the check for missing taxonomies in the risk model
  * Added `--profile` flag to oq-lite run
  * The performance info has been moved fully in the datastore
  * Saved one loss table per realization in the datastore
  * Fixed a bug in the oq-lite exporter of the hazard maps
  * Removed a spurious comma from the rupture tag
  * Removed the epsilon_sampling feature from event_based_risk

 -- Matteo Nastasi (GEM Foundation) <nastasi@openquake.org>  Mon, 14 Dec 2015 10:12:22 +0100

python-oq-risklib (0.9.0-0~precise01) precise; urgency=low

  [Graeme Weatherill]
  * Added fault geometry epistemic uncertainties to the source model logic tree

  [Michele Simionato]
  * Fixed the `oq-lite show --rlzs` command
  * Fixed a minor bug in the source writer for nodalPlane nodes
  * Added an attribute `discretization` to `areaGeometry` nodes
  * Added a command oq-lite show_attrs to display the attributes of a HDF5
    dataset
  * Added flags `asset_loss_table` (default False) and `avg_losses`
    (default True) to build the event loss table and the average losses
    per asset respectively
  * Added a check on the cost types read from the exposure

  [Matteo Nastasi]
  * Demos moved to /usr/share/openquake/risklib

  [Michele Simionato]
  * Added outputs `agg_curve-rlzs` and `agg_curve-stats` in the HDF5 file
  * Changed the storage of the event based risk outputs in the HDF5 file
  * Added a consistency check between the risk model keys in the job.ini and
    the risk model files
  * Scenario Risk and Scenario Damage calculators can work with a single
    configuration file now
  * When computing insured losses for an exposure without deductible and
    insuredLimit, raise an error early
  * Improved the export names of the oq-lite calculators
  * Updated all the risk demos
  * Changed the EventBasedRisk demo to produce loss curves
  * Fixed a bug with the error management: now a critical error in the
    the pre-calculation stops the whole computation and there is a single
    traceback
  * Improved the memory consumption and data transfer of the event_based_risk
    calculator
  * All data of a computation are now stored in a single calc_XXX.hdf5 file
  * The ProbabilisticEventBased risk demo works with a single job.ini
  * Added support for NRML 0.5 for fragility functions and deprecated NRML 0.4
  * Added a ConsequenceModel parser and implemented the calculation of
    consequences in the scenario_damage calculator

  [Matteo Nastasi]
  * Imposed version for python-h5py dependency, Ubuntu 12.04 will use
    backported version from GEM repository

  [Michele Simionato]
  * Added a test for a bug of h5py version 2.0.1
  * Added a check for specific_assets not in the exposure
  * Added XML exports for the hazard curves
  * Enhanced the .rst report with info about the exposure and the source model
  * Changed the PerformanceMonitor to write only on the controller
  * Introduced HDF5 outputs for the scenario_risk calculator
  * Introduced HDF5 outputs for the scenario_damage calculator
  * Added the ability to read scenario NRML files
  * Silenced an ElementTree warning
  * Added a test with multiple assets on the same site
  * Improved the error message for invalid exposures
  * Fixed a few tests on Windows

 -- Matteo Nastasi (GEM Foundation) <nastasi@openquake.org>  Tue, 17 Nov 2015 10:57:39 +0100

python-oq-risklib (0.8.0-0~precise01) precise; urgency=low

  [Michele Simionato]
  * Added a --pdb flag
  * Added validation to the source IDs
  * It is now possible to pass arguments to the GSIMs in the logic tree file
  * Added data transfer information to the CSV reports
  * Fixed several bugs in the ebr calculator
  * The composite source model is saved in the HDF5 file
  * Added a command 'oq-lite info --report job.ini' to produce a report
    on a calculation without running it
  * Negative calculations IDs are recognized in the oq-lite commands
  * The GMFs are saved in the HDF5 file
  * Added vulnerability functions with Probability Mass Function
  * oq-lite has now a 'reduce' command to reduce large computations
  * The epsilon_matrix is now saved in HDF5 format
  * Fixed a bug in apply_reduce when the first argument is a numpy array
  * Added a functionality 'write_source_model' to serialize sources in XML

 -- Matteo Nastasi (GEM Foundation) <nastasi@openquake.org>  Wed, 23 Sep 2015 15:17:28 +0200

python-oq-risklib (0.7.2-0~precise01) precise; urgency=low

  [Matteo Nastasi]
  * Packaging system improvement

  [Michele Simionato]
  * Fixed an ordering bug in the GSIM logic tree

 -- Matteo Nastasi (GEM Foundation) <nastasi@openquake.org>  Fri, 05 Jun 2015 11:55:09 +0200

python-oq-risklib (0.7.1-0~precise01) precise; urgency=low

  [Michele Simionato]
  * Fixed an export bug in the scenario_damage calculator: now the case of
    multiple assets on the same location is treated correctly

 -- Matteo Nastasi (GEM Foundation) <nastasi@openquake.org>  Wed, 20 May 2015 09:58:07 +0200

python-oq-risklib (0.7.0-1~precise01) precise; urgency=low

  [Matteo Nastasi, Daniele Viganò]
  * Fixed dependencies version management

 -- Matteo Nastasi (GEM Foundation) <nastasi@openquake.org>  Thu, 07 May 2015 13:56:09 +0200

python-oq-risklib (0.7.0-0~precise01) precise; urgency=low

  [Matteo Nastasi, Daniele Viganò]
  * Add binary package support for both Ubuntu 12.04 (Precise)
    and Ubuntu 14.04 (Trusty)

  [Michele Simionato]
  * Added a check on invalid IMTs when using the JB2009 correlation model
  * Made sure that the site collection is ordered by (lon, lat) in all cases
  * Extended the scenario calculators so that they can manage multiple GSIMs
    at the same time
  * Ported the event_based calculator to oq-lite (except disaggregation)
  * Introduced a DataStore class to save either generic pickled objects or
    numpy arrays; if installed, it can use the h5py library
  * Added defaults to the parameters in job.ini
  * Extended the 'oq-lite info' command to plot some useful informations
    about the source model
  * Ported the classical_risk calculator to oq-lite
  * Added an 'oq-lite pick_rlzs' command to display the distance of the
    hazard curves from the mean, by using the RMSEP distance
  * Ported the scenario_risk calculator to oq-lite
  * Added a check to forbid exposures with an asset number=0
  * In the tests you can compare for equality files containing numbers, possibly
    ignoring the last digits
  * Increased the number of SES generated by the demo
    ProbabilisticEventBased from 10 to 200
  * For the event based calculator, print the site index where the discrepancy
    with the classical hazard curves is greater
  * Now the engine is able to gunzip transparently the logic tree files too
  * Added a convergency test for the hazard curves generated by the event
    based calculator when the number of samples is high
  * Added a script to reduce large source models and large exposure models
  * Fixed a bug in the NRML writer for nodes with value=0
  * Added a 'plot' command to oq-lite

 -- Matteo Nastasi (GEM Foundation) <nastasi@openquake.org>  Thu, 07 May 2015 10:51:21 +0200

python-oq-risklib (0.6.0-1) precise; urgency=low

  [Matteo Nastasi]
  * Wrong oq-hazardlib version dependency fixed

 -- Matteo Nastasi (GEM Foundation) <nastasi@openquake.org>  Fri, 27 Feb 2015 11:54:22 +0100

python-oq-risklib (0.6.0-0) precise; urgency=low

  [Michele Simionato]
  * Changed the event based risk demo to use fully the specific assets feature
  * Implemented export of SESCollections
  * Classical tiling calculator in oq-lite
  * Raise an error if there are assets missing the number attribute
  * Added a prefilter flag
  * Moved the management of zipfiles into oq-lite
  * Export lon and lat in the hazard curves
  * Simplified the management of GMPE logic tree realizations
  * Towards supporting Ubuntu 14.04
  * Fixed error when minIML|maxIML are missing in the fragility model
  * Ported the generation of UHS curves into risklib
  * Better error message for duplicated IMLs
  * Implemented hazard map export in oq-lite
  * Create the export_dir if possible
  * Moved the demos inside oq-risklib
  * Now sites can be extracted from the site_model.xml file
  * Fixed the oversampling bug
  * Added a warning in case of oversampling
  * Provided a user-friendly string representation of the class RlzsAssoc
  * Added classical damage QA tests
  * Add a test case for sampling two source models of different weight
  * Implemented classical damage calculator
  * Moved hazard maps and mean and quantile functions from the engine into risklib
  * Added a check for duplicated branchset IDs
  * If export_dir is not given, save on $HOME

 -- Matteo Nastasi (GEM Foundation) <nastasi@openquake.org>  Wed, 25 Feb 2015 17:04:04 +0100

python-oq-risklib (0.5.1-0) precise; urgency=low

  * consistency in version management between debian/ubuntu package and
    library from git sources

 -- Matteo Nastasi (GEM Foundation) <nastasi@openquake.org>  Thu, 18 Dec 2014 15:42:53 +0100

python-oq-risklib (0.5.0-1) precise; urgency=low

  * Fixed version in the documentation
  * Removed an incorrect warning
  * Scenario damage tests
  * Added a DamageWriter class and the expected outputs for the ScenarioDamage
    QA tests
  * Improve the error message when the user sets the wrong calculation_mode
  * Moved get_realizations from the engine into commonlib
  * Added more validation to dictionaries
  * Added a new parameter complex_fault_mesh_spacing
  * Ported the scenario tests to oq-lite
  * Added a get_params utility
  * Simplified the monitoring
  * Add the QA tests data removed from the engine
  * Added a forgotten .rst file
  * Use shallow-clone to improve CI builds speed
  * Fix documentation
  * Merged commonlib inside risklib
  * Move the calculation of input/output weights into commonlib
  * The export_dir is now always given
  * Small fixes to commonlib
  * Better error message for regions that cannot be discretized
  * Fixed precision
  * Add a facility to read source models in commonlib
  * Add an hard limit to check_mem_usage()
  * Fixed test_different_levels_ok
  * Removed an excessive validation
  * Added a validation is_valid_hazard_curves
  * Reverted the check on duplicated vulnerabilitySetID
  * Improved the validation of vulnerability models
  * Examples, tests and notebook for the feature of oq-lite
  * Some refactoring of the classes RiskModel and RiskInput
  * Basic support for risk calculators in commonlib
  * Building the documentation of risklib and some refactoring
  * Build the documentation of commonlib
  * Support of the oq-lite command-line tool
  * Converting the region_constraint into a WKT polygon in commonlib, not in
    the engine
  * Fixed a subtle ImportError
  * Added a forgotten file
  * Support for the simplification of the risk calculators
  * Rewritten the RiskModel class and refactored the Workflow classes
  * Loss per event per asset
  * Dependency check
  * Updated version of risklib
  * Merged nrmllib inside commonlib
  * Added get_exposure and some refactoring
  * Changed the RiskModel API
  * The investigationTime attribute is optional
  * Use the new validation mechanism for vulnerability/fragility functions
  * Reflected the change in risklib
  * Fixed typo in an error message
  * reversed edges to make complex surface comply with Aki & Richards conven...
  * Moved the node context manager to the node library
  * Better debugging representation of a node
  * The maximum_distance must be mandatory in all hazard calculators
  * Restored the NrmlHazardlibConverter
  * Used PlanarSurface.from_corner_points
  * Improved the validation on PMF
  * Added a generic SourceConverter class for all sources, including the
    NonParametric ones
  * Added a lazy function read_nodes
  * Added a "node_factory" validation facility to the node library
  * Rewritten the openquake validation mechanism; now it is done in commonlib
  * Support validation code for the engine
  * Added a few validation functions
  * Added a validation on the GSIM name
  * Added MeanLossTestCase and some comments/docstrings
  * Small improvements
  * Logging the size of received data, to assess the stress on rabbitmq
  * Parallel filtering
  * Fixed the branch ordering
  * Ordering the sources after splitting-filtering them
  * Added an EpsilonProvider class
  * Introduced get_epsilons
  * Improved the splitting mechanism
  * Fix an ordering on the exported GMF
  * Moved parse_config from the engine to commonlib
  * Given a proper ordering to BranchTuples
  * Decoupled the sampling logic from the GsimLogicTree class
  * Get more information about the number of realizations in full enumeration
  * Small refactoring of the block-splitting routines
  * Fixed the sampling in GsimLogicTree
  * Small changes to support the refactoring on the engine side
  * packager.sh: missing update fixed
  * Risk loaders
  * Added a property .imts to the RiskModel class
  * The rupture seed is now visible in the XML file
  * Made explicit the dependence from the getters
  * GMPE logic tree fix
  * Many improvements to make the SourceCollector more usable from the
    command-line
  * Fix for the case of empty SES
  * Add a debug flag to enable set -x in packager.sh
  * Improved the SourceCollector
  * Fix gmf duplication
  * Removed logictree.enumerate_paths
  * Moved modules to manage sources and logic trees from the engine
  * Minor refactoring of scientific.scenario_damage
  * Reflected the API change in risklib
  * Refactoring of risklib needed to solve the problem of the block size
    dependence
  * Remove CalculationUnit
  * Removed some useless code from risklib
  * Fix branch var to be compliant within the new CI git plugin
  * Updates Copyright to 2014
  * rupture_to_element facility
  * Ci devtest
  * Renamed common->commonlib
  * Add setup.py
  * Improved validation and some cleanup
  * Decouple the gsim logic tree from the SES output and remove dead code
  * Moved the tests directory inside the package
  * Refactored the conversion library
  * More work on the conversion/validation library
  * Add loss type to risk outputs
  * Pull request for the validation library
  * Standard Loss map GeoJSON
  * Exporting the GMF in XML should not require keeping all the tree in memory
  * No unicode + StringIO in tests
  * Fix parsing of isAbsolute
  * Insured loss curves statistics
  * Csv tools
  * Fixed the streaming xml writer
  * Hazard Curve GeoJSON parser
  * GeoJSON map node values should be floats
  * Node library
  * Ruptures now have a tag attribute
  * Revise insured losses algorithm
  * Added an InvalidFile exception
  * Add stdDevLoss field
  * Compute Curve stats
  * Implemented a StreamingXMLWriter
  * Minor optimizations by using memoization
  * Fix quantile maps computation
  * Fix Asset statistics
  * NRML parsers/writers should be able to accept either file paths or
    file-like objects
  * Refactoring: added risk workflows
  * Add '__version__' to package init
  * Hazard map GeoJSON writer
  * GeoJSON LossMap Writer
  * Remove 'ndenumerate'

 -- Matteo Nastasi (GEM Foundation) <nastasi@openquake.org>  Wed, 10 Dec 2014 11:17:03 +0100

python-oq-risklib (0.3.0-1) precise; urgency=low

  * Lxc sandbox - improved CI with sandboxed source tests (LP: #1177319)
  * Refactoring: remove curve module (LP: #1174231)
  * Update Event Based algorithm (LP: #1168446)
  * Fix sampling in lognormaldistribution when mean = 0, covs = 0
    (LP: #1167863)
  * Strictly increasing vulnerability function in classical calculator
    (LP: #1165076)
  * Added concurrent.futures to risklib (temporary solution)
  * Update average loss formula (LP: #1156557)
  * Added AGPL license file
  * Refactoring needed to support Structure dependent IMT in scenario damage
    (LP: #1154549)
  * Implemented scenario_damage and scenario directly in risklib (LP: #1154110)
  * Make the risklib able to read csv inputs (LP: #1154110)
  * Fix OQ Engine fails working end-to-end when there is a different number of
    gmvs per site (LP: #1144388)
  * Fix Insured losses computation
  * Removed Asset and AssetOutput classes
  * Small refactoring of the FragilityFunctions so that it is easier to
    instantiate them from the FragilityModelParser in nrml (LP: #1100235)

 -- Matteo Nastasi (GEM Foundation) <nastasi@openquake.org>  Mon, 24 Jun 2013 16:31:18 +0200

python-oq-risklib (0.2.0-1) precise; urgency=low

  * Rename of the package and namespace refactoring

 -- Matteo Nastasi (GEM Foundation) <nastasi@openquake.org>  Sat, 09 Feb 2013 10:18:32 +0100

python-oq-risklib (0.1.0-1) precise; urgency=low

  * Upstream release

 -- Matteo Nastasi (GEM Foundation) <nastasi@openquake.org>  Wed, 12 Dec 2012 17:06:39 +0100<|MERGE_RESOLUTION|>--- conflicted
+++ resolved
@@ -1,9 +1,6 @@
   [Michele Simionato]
-<<<<<<< HEAD
   * Fixed a bug in the avg_losses for the event based risk calculator
-=======
   * Exported information about the realizations into a csv file
->>>>>>> 10ed74c8
   * Ported the disaggregation calculator to oq-lite
   * Added IMT information in the hazard curve XML exporter
   * Fixed a small bug in classical_damage for steps_per_interval = 1
